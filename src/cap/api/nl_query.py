# nl_query.py
"""
Natural language query API endpoint using Ollama LLM.
Multi-stage pipeline: NL -> SPARQL -> Execute -> Contextualize -> Stream
"""
import logging
import re
from typing import Optional, AsyncGenerator

from fastapi import APIRouter, HTTPException, Depends
from fastapi.responses import StreamingResponse
from pydantic import BaseModel, Field
from sqlalchemy.orm import Session
from opentelemetry import trace

from cap.database.session import get_db
from cap.database.model import User, ConversationMessage
from cap.core.auth_dependencies import get_current_user_unconfirmed
from cap.services.nl_service import query_with_stream_response
from cap.services.redis_nl_client import get_redis_nl_client
from cap.services.ollama_client import get_ollama_client
from cap.services.conversation_persistence import (
    start_conversation_and_persist_user,
    persist_assistant_message_and_touch,
    persist_conversation_artifact_from_raw_kv,
)

logger = logging.getLogger(__name__)
tracer = trace.get_tracer(__name__)
router = APIRouter(prefix="/api/v1/nl", tags=["llm"])


# ---------------------------------------------------------------------
# Schemas
# ---------------------------------------------------------------------

class NLQueryRequest(BaseModel):
    query: str = Field(..., min_length=1, max_length=1000)
    context: Optional[str] = None
    conversation_id: Optional[int] = Field(
        None,
        description="Existing conversation id (omit/null to start a new one)",
    )


# ---------------------------------------------------------------------
# Storage normalization (NO wordlists, NO morphology suffix hacks)
# ---------------------------------------------------------------------

_WS_RE = re.compile(r"[ \t]+")
_SPACE_BEFORE_PUNCT_RE = re.compile(r"\s+([,.;:!?])")
_SPACE_AROUND_PARENS_RE = [
    (re.compile(r"\(\s+"), "("),
    (re.compile(r"\s+\)"), ")"),
]

def normalize_for_storage(s: str) -> str:
    if not s:
        return ""
    t = str(s).replace("\r", "")
    # collapse spaces/tabs (keep newlines)
    t = "\n".join(_WS_RE.sub(" ", line).strip() for line in t.split("\n"))
    # remove spaces before punctuation
    t = _SPACE_BEFORE_PUNCT_RE.sub(r"\1", t)
    # parens spacing
    for rex, rep in _SPACE_AROUND_PARENS_RE:
        t = rex.sub(rep, t)
    # collapse multiple blank lines
    t = re.sub(r"\n{3,}", "\n\n", t)
    return t.strip()


# ---------------------------------------------------------------------
# Streaming helpers (NO mid-word splits, NO whitespace "help")
# ---------------------------------------------------------------------

def sse_line(text: str) -> bytes:
    # Keep protocol simple and standard
    return (str(text) + "\n").encode("utf-8")

def sse_data(payload: str) -> bytes:
    # Standard SSE framing with a single space after colon
    # (frontend removes only ONE optional space after "data:")
    return ("data: " + str(payload) + "\n").encode("utf-8")

def iter_word_safe_chunks(text: str, max_len: int = 96):
    """
    Yield chunks without splitting inside words.

    Consumes tokens as: non-space + trailing whitespace (\S+\s*).
    Preserves spaces exactly; avoids 'thiswould' / 'mint ed' regressions
    caused by fixed-width slicing or trimming.
    """
    if not text:
        return
    if max_len <= 0:
        yield text
        return

    buf = ""
    for m in re.finditer(r"\S+\s*", text):
        tok = m.group(0)

        # hard-split only if a single token is enormous (rare)
        if len(tok) > max_len:
            if buf:
                yield buf
                buf = ""
            for i in range(0, len(tok), max_len):
                yield tok[i : i + max_len]
            continue

        if buf and (len(buf) + len(tok) > max_len):
            yield buf
            buf = tok
        else:
            buf += tok

    if buf:
        yield buf

def parse_sse_payload_from_line(line: str) -> str:
    """
    Convert an SSE text line to its payload.

    - For "data:" lines, remove the SSE delimiter and ONE optional space.
    - For other lines (status/kv markers), payload is the raw line.
    """
    if line.startswith("data:"):
        payload = line[5:]
        if payload.startswith(" "):
            payload = payload[1:]
        return payload
    return line


# ---------------------------------------------------------------------
# Top queries
# ---------------------------------------------------------------------

@router.get("/queries/top")
async def get_top_queries(limit: int = 5):
    with tracer.start_as_current_span("get_top_queries") as span:
        span.set_attribute("limit", limit)
        try:
            redis_client = get_redis_nl_client()
            popular_queries = await redis_client.get_popular_queries(limit=limit)
            return {
                "top_queries": [
                    {
                        "rank": idx + 1,
                        "query": q["original_query"],
                        "normalized_query": q["normalized_query"],
                        "frequency": q["count"],
                    }
                    for idx, q in enumerate(popular_queries)
                ]
            }
        except Exception as e:
            logger.error(f"Error fetching top queries: {e}")
            raise HTTPException(status_code=500, detail=str(e))


# ---------------------------------------------------------------------
# NL query endpoint
# ---------------------------------------------------------------------

@router.post("/query")
async def natural_language_query(
    request: NLQueryRequest,
    db: Session = Depends(get_db),
    current_user: Optional[User] = Depends(get_current_user_unconfirmed),
):
    """
    Process natural language query with streaming + unified conversation persistence.

    Key rules:
    - Forward status / kv blocks without touching payload spacing.
    - Re-chunk assistant "data:" output on word boundaries (no fixed slicing).
    - Persist assistant text only once at the end (normalized once).
    """
    with tracer.start_as_current_span("nl_query_pipeline") as span:
        span.set_attribute("query", request.query)

        # 1) Conversation + user message
        persist = current_user is not None
        convo = None
        user_msg = None

        if persist:
            convo, user_msg = start_conversation_and_persist_user(
                db=db,
                user=current_user,
                conversation_id=request.conversation_id,
                query=request.query,
                nl_query_id=None,
            )

        conversation_id = convo.id if convo else None
        user_message_id = user_msg.id if user_msg else None

<<<<<<< HEAD
=======
        conversation_history = []
        if convo:
            # Get messages ordered by creation time
            messages = (
                db.query(ConversationMessage)
                .filter(ConversationMessage.conversation_id == convo.id)
                .order_by(ConversationMessage.created_at.asc())
                .all()
            )

            # Build history, excluding the just-added user message
            for msg in messages:
                if msg.id != user_message_id:  # Don't include the current message
                    conversation_history.append({
                        "role": msg.role,
                        "content": msg.content
                    })

        # -----------------------------------------------------------------
        # 2) Stream + persist artifacts + assistant message
        # -----------------------------------------------------------------

>>>>>>> 246abd7d
        async def stream_and_persist() -> AsyncGenerator[bytes, None]:
            collecting_kv = False
            kv_buffer: list[str] = []

            # raw assistant text (exact, before storage normalization)
            assistant_buf: list[str] = []

            # word-safe streaming buffer
            pending_text = ""

            async def flush_pending(force: bool = False):
                nonlocal pending_text
                if not pending_text:
                    return
                # If not force, only flush when buffer is "big enough"
                if not force and len(pending_text) < 192:
                    return

                for chunk in iter_word_safe_chunks(pending_text, max_len=96):
                    # emit and persist exactly what we send
                    yield sse_data(chunk)
                    assistant_buf.append(chunk)

                pending_text = ""

            async for chunk in query_with_stream_response(
                request.query,
                request.context,
                db,
                current_user,
                conversation_history=conversation_history,
            ):
                # Decode chunk to inspect SSE framing
                if isinstance(chunk, (bytes, bytearray)):
                    text = chunk.decode("utf-8", errors="ignore")
                else:
                    text = str(chunk)

                # query_with_stream_response may return partial lines; we need a small carry buffer
                # to safely split into full lines.
                # We'll handle this by accumulating into a local buffer per-iteration.
                # (Keep it inside generator state.)
                if not hasattr(stream_and_persist, "_carry"):
                    setattr(stream_and_persist, "_carry", "")
                carry = getattr(stream_and_persist, "_carry")
                carry += text
                lines = carry.splitlines(keepends=False)

                # If the chunk did not end in a newline, last element is incomplete.
                # Keep it in carry for next iteration.
                if carry and not carry.endswith("\n") and not carry.endswith("\r\n"):
                    setattr(stream_and_persist, "_carry", lines.pop() if lines else carry)
                else:
                    setattr(stream_and_persist, "_carry", "")

                for raw_line in lines:
                    line = raw_line.rstrip("\r")
                    payload = parse_sse_payload_from_line(line)
                    chk = payload.strip()

                    # empty keep-alives
                    if chk == "":
                        if collecting_kv:
                            kv_buffer.append("")
                        continue

                    # DONE handling: flush assistant pending and pass through DONE exactly once
                    if chk in ("[DONE]", "data:[DONE]", "data: [DONE]"):
                        async for out in flush_pending(force=True):
                            yield out
                        # pass through a canonical done line
                        yield sse_data("[DONE]")
                        continue

                    # status lines: forward as-is (normalize only framing, not spaces inside)
                    if chk.startswith("status:"):
                        # preserve original line style (if it's already "status: ...")
                        yield sse_line(line)
                        continue

                    # kv_results start marker (may arrive as its own line OR prefixed)
                    if chk.startswith("kv_results:"):
                        # flush any assistant text before switching modes
                        async for out in flush_pending(force=True):
                            yield out

                        collecting_kv = True
                        kv_buffer.clear()

                        # Forward kv start marker in the simplest form:
                        yield sse_line("kv_results:")

                        # If the same line has json content after kv_results:
                        rest = chk[len("kv_results:"):].strip()
                        if rest and rest != "_kv_results_end_":
                            kv_buffer.append(rest)
                            yield sse_line(rest)

                        # If end marker was on same line
                        if "_kv_results_end_" in chk:
                            collecting_kv = False
                            # forward end marker
                            yield sse_line("_kv_results_end_")
                            if persist and convo is not None:
                                try:
                                    raw_kv_payload = "\n".join(kv_buffer).strip()
                                    persist_conversation_artifact_from_raw_kv(
                                        db=db,
                                        conversation=convo,
                                        conversation_message_id=user_message_id,
                                        nl_query_id=None,
                                        raw_kv_payload=raw_kv_payload,
                                    )
                                except Exception as e:
                                    db.rollback()
                                    logger.error(f"Failed to persist conversation artifact: {e}")
                            kv_buffer.clear()
                        continue

                    if collecting_kv:
                        # end marker for kv
                        if "_kv_results_end_" in chk:
                            collecting_kv = False
                            yield sse_line("_kv_results_end_")
                            if persist and convo is not None:
                                try:
                                    raw_kv_payload = "\n".join(kv_buffer).strip()
                                    persist_conversation_artifact_from_raw_kv(
                                        db=db,
                                        conversation=convo,
                                        conversation_message_id=user_message_id,
                                        nl_query_id=None,
                                        raw_kv_payload=raw_kv_payload,
                                    )
                                except Exception as e:
                                    db.rollback()
                                    logger.error(f"Failed to persist conversation artifact: {e}")
                            kv_buffer.clear()
                        else:
                            # Keep the kv payload line exactly (do NOT strip)
                            kv_buffer.append(payload)
                            yield sse_line(payload)
                        continue

                    # Normal assistant content:
                    # Buffer and re-emit on word boundaries (no trimming, no collapsing)
                    pending_text += payload

                    async for out in flush_pending(force=False):
                        yield out

            # Stream ended without explicit DONE:
            async for out in flush_pending(force=True):
                yield out

            # 3) Persist assistant message (normalize once, at end)
            if persist and convo is not None:
                assistant_text = "".join(assistant_buf)
                assistant_text = normalize_for_storage(assistant_text)
                if assistant_text:
                    try:
                        persist_assistant_message_and_touch(
                            db=db,
                            conversation=convo,
                            content=assistant_text,
                            nl_query_id=None,
                        )
                        db.commit()
                    except Exception as e:
                        db.rollback()
                        logger.error(f"Failed to persist assistant message: {e}")

        headers = {
            "Cache-Control": "no-cache",
            "Connection": "keep-alive",
            "X-Accel-Buffering": "no",
            "Access-Control-Expose-Headers": "X-Conversation-Id, X-User-Message-Id",
        }
        if conversation_id is not None:
            headers["X-Conversation-Id"] = str(conversation_id)
        if user_message_id is not None:
            headers["X-User-Message-Id"] = str(user_message_id)

        return StreamingResponse(
            stream_and_persist(),
            media_type="text/event-stream; charset=utf-8",
            headers=headers,
        )


# ---------------------------------------------------------------------
# Health / cache endpoints
# ---------------------------------------------------------------------

@router.get("/health")
async def health_check():
    try:
        ollama = get_ollama_client()
        healthy = await ollama.health_check()
        return {
            "status": "healthy" if healthy else "unhealthy",
            "service": "ollama",
            "models": {"llm_model": ollama.llm_model},
        }
    except Exception as e:
        logger.error(f"Health check error: {e}")
        return {"status": "error", "service": "ollama", "error": str(e)}


@router.get("/cache/stats")
async def get_cache_stats():
    try:
        redis_client = get_redis_nl_client()
        popular_queries = await redis_client.get_popular_queries(limit=10)
        return {
            "popular_queries": [
                {"query": q, "count": count} for q, count in popular_queries
            ]
        }
    except Exception as e:
        logger.error(f"Cache stats error: {e}")
        return {"error": str(e)}<|MERGE_RESOLUTION|>--- conflicted
+++ resolved
@@ -199,8 +199,6 @@
         conversation_id = convo.id if convo else None
         user_message_id = user_msg.id if user_msg else None
 
-<<<<<<< HEAD
-=======
         conversation_history = []
         if convo:
             # Get messages ordered by creation time
@@ -223,7 +221,6 @@
         # 2) Stream + persist artifacts + assistant message
         # -----------------------------------------------------------------
 
->>>>>>> 246abd7d
         async def stream_and_persist() -> AsyncGenerator[bytes, None]:
             collecting_kv = False
             kv_buffer: list[str] = []
